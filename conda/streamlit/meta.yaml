--- conflicted
+++ resolved
@@ -1,9 +1,5 @@
 {% set name = "streamlit" %}
-<<<<<<< HEAD
-{% set version = "0.36.0" %}
-=======
 {% set version = "0.37.0" %}
->>>>>>> 3912c4c0
 
 package:
   name: "{{ name|lower }}"
