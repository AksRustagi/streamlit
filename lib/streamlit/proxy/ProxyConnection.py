--- conflicted
+++ resolved
@@ -98,13 +98,6 @@
         Returns
         -------
         boolean
-<<<<<<< HEAD
-            True if and only if we have no browser connections.
-
-        """
-        has_browser_connections = len(self._client_queues) > 0
-        return not (self._in_grace_period or self._has_local or has_browser_connections)
-=======
             All conditions are met to remove this ProxyConnection from the
             Proxy's _connections table.
 
@@ -113,7 +106,6 @@
             self._in_grace_period or
             self._has_local or
             self.has_browser_connections())
->>>>>>> fa24248d
 
     def enqueue(self, delta):
         """Enqueue a delta.
